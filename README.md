# TUNA: Tuning Unstable and Noisy Cloud Applications

<<<<<<< HEAD
This repository contains the source code used for "TUNA: <ins>T</ins>uning <ins>U</ins>nstable and <ins>N</ins>oisy Cloud <ins>A</ins>pplications" (to appear in [EuroSys'25](https://2025.eurosys.org/accepted-papers.html#pagetop)). TUNA is a sampling methodology that uses a few key insights to improve the quality of configurations found during system autotuning. In particular, (1) TUNA uses a outlier detector to prevent unstable configurations from being learned, (2) a noise adjustor model and (3) multi-fidelity tuning to improve the rate of convergence.
=======
This repository contains the source code used for "TUNA: <ins>T</ins>uning <ins>U</ins>nstable and <ins>C</ins>oisy Cloud <ins>A</ins>pplications" (to appear in [EuroSys'25](https://2025.eurosys.org/accepted-papers.html#pagetop)).
TUNA is a sampling methodology that uses a few key insights to improve the quality of configurations found during system autotuning.
In particular, TUNA uses
1. An *outlier detector* to prevent unstable configurations from being learned,
2. A *noise adjustor model* to provide a more stable signal to an optimizer to learn from, and
3. *Cost concious* *multi-fidelity* tuning to improve the rate of convergence.
>>>>>>> 674e00ee

This code can be used to run the main experimental results from our paper. Users interested in using these techniques can make small modifications to the scripts to integrate their own target systems, particularly in `nautilus`, or in `proxy/evaluation_server.py`.

## Fetching Code

To pull the code, we use a submodules for library dependencies. These commands should pull all the necessary code.

```sh
git clone git@github.com:uw-mad-dash/TUNA.git
git submodule update --init --recursive
```

## Source Code Structure

TUNA uses [MLOS](https://github.com/microsoft/MLOS) as it's base tuning framework, and implements a custom scheduling and sampling policy on top of it, and then selects tuners from those offered (we intend to incorporate them [upstream](https://github.com/microsoft/MLOS/issues/926) in time).
TUNA also uses [Nautilus](https://dl.acm.org/doi/pdf/10.1145/3650203.3663336) to manage and deploy the execution environment. The code here is a fork of a private library that will be released soon.

- `src`
  - `benchmarks`: Metric collection scripts
  - `client`: Orchestrator side scheduling policies
  - `MLOS`: The MLOS library. We used a specific branch that is no longer available on git, so we provide a fork that has an up to date version, with minor updates to keep it compatible with updated version of the libraries.
  - `nautilus`: Nautilus dependency. See [Paper](https://dl.acm.org/doi/pdf/10.1145/3650203.3663336).
  - `proto`: gRPC communication definition files
  - `proxy`: A worker sided proxy to forward incoming messages to nautilus
    - `executors`: worker side server to listen for incoming gRPC requests
    - `nautilus`: stub files for proper linting
  - `processing`: deployment and management scripts
  - `spaces`
    - `benchmark`: Workload definitions for nautilus
    - `dbms`: Database definitions for nautilus
    - `experiment`: Files defining how benchmarks, dbms, knobs, and params are combined
    - `knobs`: List of knob definitions
    - `params`: Machine characteristics


## Environment

![TUNA Overview](images/System.png)

The environment for TUNA requires two different types of nodes: an Orchestrator and a set of Workers. These two different types of nodes has slightly different setup instruction, found below.

All scripts are found in `src/processing`. One script that may be useful is `add_hosts.sh <hosts> <port>` as a way to add all of the hosts listed in the specified host file to the trusted hosts list. This is required for `pssh` which we use to deploy our scripts. One point of note is that you cannot have your username in the hosts file when using this script.

These scripts should work on any platform, however, we have only tested this on [Azure](https://portal.azure.com/), and [CloudLab](https://www.cloudlab.us/). We provide experiment files for `c220g5` nodes on CloudLab, and `D8s_v5` nodes in Azure. These instance types will become important later, however users can provide their own files in `./src/spaces`.

If you are trying to replicate the work found in our paper, we recommend using 10 worker nodes and 1 orchestrator node, where the 10 worker nodes are the first 10 nodes that were created. This will allow you to use our provided hosts files (`hosts.azure` or `hosts.cloudlab`). Alternatively, a custom host file can be used.

### Workers

To install and copy our files, there are two commands we will need to run.

```sh
./worker_setup_remote.sh <hosts>
```

The first command will install all of the dependencies, as well as set up the environment.

```sh
./worker_deployment.sh <hosts> <node_type>
```

The second command will start all of the required processes. Note that the second command will say some of the commands fail. This is expected, as they simply ensure that any previous instances of stopped and deleted before beginning the initialization process.

At some point during running this command, there will be a required interaction to specify that the docker image that is building in the background has completed. There are two options here. First, you can connect to one of the workers and run `sudo tmux a -t install`, and sure that the pane has completed all of its commands. Alternatively, you can wait around 20 minutes, and this will most likely be long enough for the image to complete building.

### Orchestrator

Building the orchestrator requires slightly more interaction from the user.

```sh
bash orchestrator_deploy.sh <orchestrator_host> 22
```

First, like before we will set up the environment using a deployment script. This will, again, automate the file transfer and environment setup.

Next, connect to your orchestrator node and run the following commands. Note, that the first command is `tmux`. We recommend using this as tuning runs are long running. Without `tmux` disconnects are common over `ssh`, however this is not technically required.

```sh
tmux
```

```sh
make -C src/MLOS # (only the conda-env target is required)
conda activate mlos
```

## Usage Examples

To test functionality of TUNA, there is one main script that can be run on the orchestartor node:

```sh
python3 TUNA.py <experiment> <seed> <hosts>
```

An example of this with the parameters filled out the way we used it in the paper is as follows:

```sh
python3 TUNA.py spaces/experiment/pg16.1-tpcc-8c32m.json 1 hosts.cloudlab
```

Running this command will run a tuning run for around 8 hours. The results will be output into the results folder in .csv and .pickle file formats. These can then be rerun using `mass_reruns_v2.py`, however this is not required to get tuning results.

## Description of tuning scripts

Here we provide a brief description of each tuning script. All of the following scripts are run with the following general pattern `python3 <script> <experiment> <seed> <hosts>`, with the exception of `parallel_prior.py` which takes an additional noise command at the end of the script. An example is included in the next section.

- `mass_reruns_v2.py`: A script to rerun selected configurations for the "inference" step as described in the paper.
- `naive_measured.py`: A script to run our naive distributed tuning setup, where every configuration is run on each node. This is the script we used in our ablation study.
- `parallel_gp.py`: A script to run traditional sampling, with a gaussian process model.
- `parallel_prior.py`: A script to run traditional sampling with injected gaussian noise determined by the noise level. This script is run as follows: `python3 parallel_prior.py <experiment> <seed> <hosts> <noise>`
- `parallel.py`: A script to run the default traditional sampling baseline as described in the paper.
- `TUNA_gp.py`: A script to run TUNA with the optimizer switched out for a gaussian process model
- `TUNA_no_model.py`:The full TUNA sampling methodology without the noise adjustor model.
- `TUNA_no_outlier.py`: The full TUNA sampling methodology without the outlier detection.
- `TUNA.py`: The normal TUNA sampling script that is used throughout the paper.

### Scripts used for Reproducing Selected Experiments

|           | Description                                                                                                                                                                                                                 | Estimated Azure Cost | Tuning Commands                                                                                                                                                                                                       |
|-----------|-----------------------------------------------------------------------------------------------------------------------------------------------------------------------------------------------------------------------------|----------------------|-----------------------------------------------------------------------------------------------------------------------------------------------------------------------------------------------------------------------|
| Figure 3  | Run parallel tuning runs with a gaussian prior. This is used to compare the rate of convergence in a noisy environment.                                                                                                     | N/A                  | `python3 parallel_prior.py spaces/experiment/pg16.1-epinions-c220g5.json <seed> <hosts> <noise>`                                                                                                                      |
| Figure 9a | Run 10 parallel tuning runs, and 10 runs using TUNA targeting the TPC-C workload on Postgres 16.1 running on Azure. Take the data that is generated from this output and rerun the data on a set of 10 new worker nodes.    | $320                 | `python3 parallel.py spaces/experiment/pg16.1-tpcc-8c32m.json <seed> <hosts>`<br /> `python3 TUNA.py spaces/experiment/pg16.1-tpcc-8c32m.json <seed> <hosts>`  <br /> `python3 mass_reruns_v2.py`                     |
| Figure 9b | Run 10 parallel tuning runs, and 10 runs using TUNA targeting the epinions workload on Postgres 16.1 running on Azure. Take the data that is generated from this output and rerun the data on a set of 10 new worker nodes. | $320                 | `python3 parallel.py spaces/experiment/pg16.1-epinions-8c32m.json <seed> <hosts>`<br /> `python3 TUNA.py spaces/experiment/pg16.1-epinions-8c32m.json <seed> <hosts>`  <br /> `python3 mass_reruns_v2.py`             |
| Figure 9c | Run 10 parallel tuning runs, and 10 runs using TUNA targeting the TPC-H workload on Postgres 16.1 running on Azure. Take the data that is generated from this output and rerun the data on a set of 10 new worker nodes.on  | $320                 | `python3 parallel.py spaces/experiment/pg16.1-tpch-8c32m.json <seed> <hosts>`<br /> `python3 TUNA.py spaces/experiment/pg16.1-tpch-8c32m.json <seed> <hosts>`  <br /> `python3 mass_reruns_v2.py`                     |
| Figure 10 | Identical to Figure 9a, however running on a different region.                                                                                                                                                              | $320                 | `python3 parallel.py spaces/experiment/pg16.1-tpcc-8c32m.json <seed> <hosts>`<br /> `python3 TUNA.py spaces/experiment/pg16.1-tpcc-8c32m.json <seed> <hosts>`  <br /> `python3 mass_reruns_v2.py`                     |
| Figure 11 | Identical to Figure 9a, however running on CloudLab `c220g5` nodes rather than on Azure.                                                                                                                                    | N/A                  | `python3 parallel.py spaces/experiment/pg16.1-tpcc-c220g5.json <seed> <hosts>`<br /> `python3 TUNA.py spaces/experiment/pg16.1-tpcc-c220g5.json <seed> <hosts>`  <br /> `python3 mass_reruns_v2.py`                   |
| Figure 12 | Run 10 parallel tuning runs, and 10 runs using TUNA targeting the YCSB-C workload on redis running on Azure. Take the data that is generated from this output and rerun the data on a set of 10 new worker nodes.           | $320                 | `python3 parallel.py spaces/experiment/redis7.2-ycsb-8c32m-latency.json <seed> <hosts>`<br /> `python3 TUNA.py spaces/experiment/redis7.2-ycsb-8c32m-latency.json <seed> <hosts>`  <br /> `python3 mass_reruns_v2.py` |
| Figure 14 | Identical to Figure 9a, however using a gaussian process optimizer rather than a random forest optimizer (SMAC).                                                                                                            | $320                 | `python3 parallel_gp.py spaces/experiment/pg16.1-tpcc-8c32m.json <seed> <hosts>`<br /> `python3 TUNA_gp.py spaces/experiment/pg16.1-tpcc-8c32m.json <seed> <hosts>`  <br /> `python3 mass_reruns_v2.py`               |
| Figure 16 | Identical to Figure 9a, with the outlier detector ablated.                                                                                                                                                                  | $1400                | `python3 TUNA.py spaces/experiment/pg16.1-epinions-8c32m.json <seed> <hosts>`<br /> `python3 TUNA_no_model.py spaces/experiment/pg16.1-epinions-8c32m.json <seed> <hosts>`  <br />                                    |

## See Also

- <https://aka.ms/mlos/tuna-eurosys-dataset> - The VM noise dataset used to inform the design of TUNA.<|MERGE_RESOLUTION|>--- conflicted
+++ resolved
@@ -1,15 +1,11 @@
 # TUNA: Tuning Unstable and Noisy Cloud Applications
 
-<<<<<<< HEAD
-This repository contains the source code used for "TUNA: <ins>T</ins>uning <ins>U</ins>nstable and <ins>N</ins>oisy Cloud <ins>A</ins>pplications" (to appear in [EuroSys'25](https://2025.eurosys.org/accepted-papers.html#pagetop)). TUNA is a sampling methodology that uses a few key insights to improve the quality of configurations found during system autotuning. In particular, (1) TUNA uses a outlier detector to prevent unstable configurations from being learned, (2) a noise adjustor model and (3) multi-fidelity tuning to improve the rate of convergence.
-=======
-This repository contains the source code used for "TUNA: <ins>T</ins>uning <ins>U</ins>nstable and <ins>C</ins>oisy Cloud <ins>A</ins>pplications" (to appear in [EuroSys'25](https://2025.eurosys.org/accepted-papers.html#pagetop)).
+This repository contains the source code used for "TUNA: <ins>T</ins>uning <ins>U</ins>nstable and <ins>N</ins>oisy Cloud <ins>A</ins>pplications" (to appear in [EuroSys'25](https://2025.eurosys.org/accepted-papers.html#pagetop)).
 TUNA is a sampling methodology that uses a few key insights to improve the quality of configurations found during system autotuning.
 In particular, TUNA uses
 1. An *outlier detector* to prevent unstable configurations from being learned,
 2. A *noise adjustor model* to provide a more stable signal to an optimizer to learn from, and
 3. *Cost concious* *multi-fidelity* tuning to improve the rate of convergence.
->>>>>>> 674e00ee
 
 This code can be used to run the main experimental results from our paper. Users interested in using these techniques can make small modifications to the scripts to integrate their own target systems, particularly in `nautilus`, or in `proxy/evaluation_server.py`.
 
